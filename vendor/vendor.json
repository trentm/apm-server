--- conflicted
+++ resolved
@@ -245,242 +245,130 @@
 		{
 			"checksumSHA1": "Cqf46jG1S/Ps+nCyNjkFRnujAVU=",
 			"path": "github.com/elastic/beats/libbeat/api",
-<<<<<<< HEAD
-			"revision": "10e87a03be2475453c89c79441d8b706476405b7",
-			"revisionTime": "2017-10-11T12:34:01Z",
-			"version": "master",
-			"versionExact": "master"
-=======
-			"revision": "7f86858a581a9737ae4ff254b78167494f63a8f4",
-			"revisionTime": "2017-09-25T14:17:32Z",
-			"version": "6.x",
-			"versionExact": "6.x"
->>>>>>> 269b6432
+			"revision": "5db88e80f2a5c956833f57ea973b4db25bdef0e5",
+			"revisionTime": "2017-10-12T15:06:29Z",
+			"version": "6.x",
+			"versionExact": "6.x"
 		},
 		{
 			"checksumSHA1": "mm6NplGQjms90JEs1ZNVE8RaeO0=",
 			"path": "github.com/elastic/beats/libbeat/beat",
-<<<<<<< HEAD
-			"revision": "10e87a03be2475453c89c79441d8b706476405b7",
-			"revisionTime": "2017-10-11T12:34:01Z",
-			"version": "master",
-			"versionExact": "master"
-=======
-			"revision": "7f86858a581a9737ae4ff254b78167494f63a8f4",
-			"revisionTime": "2017-09-25T14:17:32Z",
-			"version": "6.x",
-			"versionExact": "6.x"
->>>>>>> 269b6432
+			"revision": "5db88e80f2a5c956833f57ea973b4db25bdef0e5",
+			"revisionTime": "2017-10-12T15:06:29Z",
+			"version": "6.x",
+			"versionExact": "6.x"
 		},
 		{
 			"checksumSHA1": "uJ4ZINn/cv9Y0CKALfUwsm+GPjs=",
 			"path": "github.com/elastic/beats/libbeat/cfgfile",
-<<<<<<< HEAD
-			"revision": "10e87a03be2475453c89c79441d8b706476405b7",
-			"revisionTime": "2017-10-11T12:34:01Z",
-			"version": "master",
-			"versionExact": "master"
-=======
-			"revision": "7f86858a581a9737ae4ff254b78167494f63a8f4",
-			"revisionTime": "2017-09-25T14:17:32Z",
-			"version": "6.x",
-			"versionExact": "6.x"
->>>>>>> 269b6432
+			"revision": "5db88e80f2a5c956833f57ea973b4db25bdef0e5",
+			"revisionTime": "2017-10-12T15:06:29Z",
+			"version": "6.x",
+			"versionExact": "6.x"
 		},
 		{
 			"checksumSHA1": "kcJBPeHVyLhstApfy7Smi6fcxrg=",
 			"path": "github.com/elastic/beats/libbeat/cloudid",
-<<<<<<< HEAD
-			"revision": "10e87a03be2475453c89c79441d8b706476405b7",
-			"revisionTime": "2017-10-11T12:34:01Z",
-			"version": "master",
-			"versionExact": "master"
-=======
-			"revision": "7f86858a581a9737ae4ff254b78167494f63a8f4",
-			"revisionTime": "2017-09-25T14:17:32Z",
-			"version": "6.x",
-			"versionExact": "6.x"
->>>>>>> 269b6432
+			"revision": "5db88e80f2a5c956833f57ea973b4db25bdef0e5",
+			"revisionTime": "2017-10-12T15:06:29Z",
+			"version": "6.x",
+			"versionExact": "6.x"
 		},
 		{
 			"checksumSHA1": "tnfVz7du2mWHgrXQB8tDqX3eoSo=",
 			"path": "github.com/elastic/beats/libbeat/cmd",
-<<<<<<< HEAD
-			"revision": "10e87a03be2475453c89c79441d8b706476405b7",
-			"revisionTime": "2017-10-11T12:34:01Z",
-			"version": "master",
-			"versionExact": "master"
-=======
-			"revision": "7f86858a581a9737ae4ff254b78167494f63a8f4",
-			"revisionTime": "2017-09-25T14:17:32Z",
-			"version": "6.x",
-			"versionExact": "6.x"
->>>>>>> 269b6432
+			"revision": "5db88e80f2a5c956833f57ea973b4db25bdef0e5",
+			"revisionTime": "2017-10-12T15:06:29Z",
+			"version": "6.x",
+			"versionExact": "6.x"
 		},
 		{
 			"checksumSHA1": "Xth9R/CXlzywVI2WVsXsG3zP7mw=",
 			"path": "github.com/elastic/beats/libbeat/cmd/export",
-<<<<<<< HEAD
-			"revision": "10e87a03be2475453c89c79441d8b706476405b7",
-			"revisionTime": "2017-10-11T12:34:01Z",
-			"version": "master",
-			"versionExact": "master"
-=======
-			"revision": "7f86858a581a9737ae4ff254b78167494f63a8f4",
-			"revisionTime": "2017-09-25T14:17:32Z",
-			"version": "6.x",
-			"versionExact": "6.x"
->>>>>>> 269b6432
+			"revision": "5db88e80f2a5c956833f57ea973b4db25bdef0e5",
+			"revisionTime": "2017-10-12T15:06:29Z",
+			"version": "6.x",
+			"versionExact": "6.x"
 		},
 		{
 			"checksumSHA1": "Gdc23wYUFBErQoHcgO0MBpSk98A=",
 			"path": "github.com/elastic/beats/libbeat/cmd/instance",
-<<<<<<< HEAD
-			"revision": "10e87a03be2475453c89c79441d8b706476405b7",
-			"revisionTime": "2017-10-11T12:34:01Z",
-			"version": "master",
-			"versionExact": "master"
-=======
-			"revision": "7f86858a581a9737ae4ff254b78167494f63a8f4",
-			"revisionTime": "2017-09-25T14:17:32Z",
-			"version": "6.x",
-			"versionExact": "6.x"
->>>>>>> 269b6432
+			"revision": "5db88e80f2a5c956833f57ea973b4db25bdef0e5",
+			"revisionTime": "2017-10-12T15:06:29Z",
+			"version": "6.x",
+			"versionExact": "6.x"
 		},
 		{
 			"checksumSHA1": "hnrALZ/owH5lcue6u3G9p0/K4ag=",
 			"path": "github.com/elastic/beats/libbeat/cmd/test",
-<<<<<<< HEAD
-			"revision": "10e87a03be2475453c89c79441d8b706476405b7",
-			"revisionTime": "2017-10-11T12:34:01Z",
-			"version": "master",
-			"versionExact": "master"
-=======
-			"revision": "7f86858a581a9737ae4ff254b78167494f63a8f4",
-			"revisionTime": "2017-09-25T14:17:32Z",
-			"version": "6.x",
-			"versionExact": "6.x"
->>>>>>> 269b6432
+			"revision": "5db88e80f2a5c956833f57ea973b4db25bdef0e5",
+			"revisionTime": "2017-10-12T15:06:29Z",
+			"version": "6.x",
+			"versionExact": "6.x"
 		},
 		{
 			"checksumSHA1": "4xnUQIrXIkzINV31R2MzkNANJes=",
 			"path": "github.com/elastic/beats/libbeat/common",
-<<<<<<< HEAD
-			"revision": "10e87a03be2475453c89c79441d8b706476405b7",
-			"revisionTime": "2017-10-11T12:34:01Z",
-			"version": "master",
-			"versionExact": "master"
-=======
-			"revision": "7f86858a581a9737ae4ff254b78167494f63a8f4",
-			"revisionTime": "2017-09-25T14:17:32Z",
-			"version": "6.x",
-			"versionExact": "6.x"
->>>>>>> 269b6432
+			"revision": "5db88e80f2a5c956833f57ea973b4db25bdef0e5",
+			"revisionTime": "2017-10-12T15:06:29Z",
+			"version": "6.x",
+			"versionExact": "6.x"
 		},
 		{
 			"checksumSHA1": "SS/yBENBeoNVCAu+TQcDylo4CPg=",
 			"path": "github.com/elastic/beats/libbeat/common/atomic",
-<<<<<<< HEAD
-			"revision": "10e87a03be2475453c89c79441d8b706476405b7",
-			"revisionTime": "2017-10-11T12:34:01Z",
-			"version": "master",
-			"versionExact": "master"
-=======
-			"revision": "7f86858a581a9737ae4ff254b78167494f63a8f4",
-			"revisionTime": "2017-09-25T14:17:32Z",
-			"version": "6.x",
-			"versionExact": "6.x"
->>>>>>> 269b6432
+			"revision": "5db88e80f2a5c956833f57ea973b4db25bdef0e5",
+			"revisionTime": "2017-10-12T15:06:29Z",
+			"version": "6.x",
+			"versionExact": "6.x"
 		},
 		{
 			"checksumSHA1": "kbrbRXK+vEBW+gBucQX1gmn07nE=",
 			"path": "github.com/elastic/beats/libbeat/common/cfgwarn",
-<<<<<<< HEAD
-			"revision": "10e87a03be2475453c89c79441d8b706476405b7",
-			"revisionTime": "2017-10-11T12:34:01Z",
-			"version": "master",
-			"versionExact": "master"
-=======
-			"revision": "7f86858a581a9737ae4ff254b78167494f63a8f4",
-			"revisionTime": "2017-09-25T14:17:32Z",
-			"version": "6.x",
-			"versionExact": "6.x"
->>>>>>> 269b6432
+			"revision": "5db88e80f2a5c956833f57ea973b4db25bdef0e5",
+			"revisionTime": "2017-10-12T15:06:29Z",
+			"version": "6.x",
+			"versionExact": "6.x"
 		},
 		{
 			"checksumSHA1": "7bGcM14M5R8BuQLqKdWfbbQaKEM=",
 			"path": "github.com/elastic/beats/libbeat/common/dtfmt",
-<<<<<<< HEAD
-			"revision": "10e87a03be2475453c89c79441d8b706476405b7",
-			"revisionTime": "2017-10-11T12:34:01Z",
-			"version": "master",
-			"versionExact": "master"
-=======
-			"revision": "7f86858a581a9737ae4ff254b78167494f63a8f4",
-			"revisionTime": "2017-09-25T14:17:32Z",
-			"version": "6.x",
-			"versionExact": "6.x"
->>>>>>> 269b6432
+			"revision": "5db88e80f2a5c956833f57ea973b4db25bdef0e5",
+			"revisionTime": "2017-10-12T15:06:29Z",
+			"version": "6.x",
+			"versionExact": "6.x"
 		},
 		{
 			"checksumSHA1": "3GxLcVX/OFwXDi0VJNnJrafkq8A=",
 			"path": "github.com/elastic/beats/libbeat/common/file",
-<<<<<<< HEAD
-			"revision": "10e87a03be2475453c89c79441d8b706476405b7",
-			"revisionTime": "2017-10-11T12:34:01Z",
-			"version": "master",
-			"versionExact": "master"
-=======
-			"revision": "7f86858a581a9737ae4ff254b78167494f63a8f4",
-			"revisionTime": "2017-09-25T14:17:32Z",
-			"version": "6.x",
-			"versionExact": "6.x"
->>>>>>> 269b6432
+			"revision": "5db88e80f2a5c956833f57ea973b4db25bdef0e5",
+			"revisionTime": "2017-10-12T15:06:29Z",
+			"version": "6.x",
+			"versionExact": "6.x"
 		},
 		{
 			"checksumSHA1": "7WSOY58klc0crUF/5UZx/pLFIR0=",
 			"path": "github.com/elastic/beats/libbeat/common/fmtstr",
-<<<<<<< HEAD
-			"revision": "10e87a03be2475453c89c79441d8b706476405b7",
-			"revisionTime": "2017-10-11T12:34:01Z",
-			"version": "master",
-			"versionExact": "master"
-=======
-			"revision": "7f86858a581a9737ae4ff254b78167494f63a8f4",
-			"revisionTime": "2017-09-25T14:17:32Z",
-			"version": "6.x",
-			"versionExact": "6.x"
->>>>>>> 269b6432
+			"revision": "5db88e80f2a5c956833f57ea973b4db25bdef0e5",
+			"revisionTime": "2017-10-12T15:06:29Z",
+			"version": "6.x",
+			"versionExact": "6.x"
 		},
 		{
 			"checksumSHA1": "pdFJ+DF0STunSGRopAMwn9n9ZlY=",
 			"path": "github.com/elastic/beats/libbeat/common/jsontransform",
-<<<<<<< HEAD
-			"revision": "10e87a03be2475453c89c79441d8b706476405b7",
-			"revisionTime": "2017-10-11T12:34:01Z",
-			"version": "master",
-			"versionExact": "master"
-=======
-			"revision": "7f86858a581a9737ae4ff254b78167494f63a8f4",
-			"revisionTime": "2017-09-25T14:17:32Z",
-			"version": "6.x",
-			"versionExact": "6.x"
->>>>>>> 269b6432
+			"revision": "5db88e80f2a5c956833f57ea973b4db25bdef0e5",
+			"revisionTime": "2017-10-12T15:06:29Z",
+			"version": "6.x",
+			"versionExact": "6.x"
 		},
 		{
 			"checksumSHA1": "43jcD3PFE0qBsP40iA4kb/g94MU=",
 			"path": "github.com/elastic/beats/libbeat/common/match",
-<<<<<<< HEAD
-			"revision": "10e87a03be2475453c89c79441d8b706476405b7",
-			"revisionTime": "2017-10-11T12:34:01Z",
-			"version": "master",
-			"versionExact": "master"
-=======
-			"revision": "7f86858a581a9737ae4ff254b78167494f63a8f4",
-			"revisionTime": "2017-09-25T14:17:32Z",
-			"version": "6.x",
-			"versionExact": "6.x"
->>>>>>> 269b6432
+			"revision": "5db88e80f2a5c956833f57ea973b4db25bdef0e5",
+			"revisionTime": "2017-10-12T15:06:29Z",
+			"version": "6.x",
+			"versionExact": "6.x"
 		},
 		{
 			"checksumSHA1": "CGDTSl2i0mxPNln+8qLD9aEgqzI=",
@@ -493,460 +381,250 @@
 		{
 			"checksumSHA1": "8exGjSEBI+fSKXMHdWI2e2lX5D0=",
 			"path": "github.com/elastic/beats/libbeat/common/schema",
-<<<<<<< HEAD
-			"revision": "10e87a03be2475453c89c79441d8b706476405b7",
-			"revisionTime": "2017-10-11T12:34:01Z",
-			"version": "master",
-			"versionExact": "master"
-=======
-			"revision": "7f86858a581a9737ae4ff254b78167494f63a8f4",
-			"revisionTime": "2017-09-25T14:17:32Z",
-			"version": "6.x",
-			"versionExact": "6.x"
->>>>>>> 269b6432
+			"revision": "5db88e80f2a5c956833f57ea973b4db25bdef0e5",
+			"revisionTime": "2017-10-12T15:06:29Z",
+			"version": "6.x",
+			"versionExact": "6.x"
 		},
 		{
 			"checksumSHA1": "WmqoD6kF9VraYUmjXacgWSHd2v4=",
 			"path": "github.com/elastic/beats/libbeat/common/schema/mapstriface",
-<<<<<<< HEAD
-			"revision": "10e87a03be2475453c89c79441d8b706476405b7",
-			"revisionTime": "2017-10-11T12:34:01Z",
-			"version": "master",
-			"versionExact": "master"
-=======
-			"revision": "7f86858a581a9737ae4ff254b78167494f63a8f4",
-			"revisionTime": "2017-09-25T14:17:32Z",
-			"version": "6.x",
-			"versionExact": "6.x"
->>>>>>> 269b6432
+			"revision": "5db88e80f2a5c956833f57ea973b4db25bdef0e5",
+			"revisionTime": "2017-10-12T15:06:29Z",
+			"version": "6.x",
+			"versionExact": "6.x"
 		},
 		{
 			"checksumSHA1": "zi4xMJ43/IzPCPNXs8iBc0WI2sE=",
 			"path": "github.com/elastic/beats/libbeat/common/streambuf",
-<<<<<<< HEAD
-			"revision": "10e87a03be2475453c89c79441d8b706476405b7",
-			"revisionTime": "2017-10-11T12:34:01Z",
-			"version": "master",
-			"versionExact": "master"
-=======
-			"revision": "7f86858a581a9737ae4ff254b78167494f63a8f4",
-			"revisionTime": "2017-09-25T14:17:32Z",
-			"version": "6.x",
-			"versionExact": "6.x"
->>>>>>> 269b6432
+			"revision": "5db88e80f2a5c956833f57ea973b4db25bdef0e5",
+			"revisionTime": "2017-10-12T15:06:29Z",
+			"version": "6.x",
+			"versionExact": "6.x"
 		},
 		{
 			"checksumSHA1": "BnnMMkD1B6qwzjYjF1v20kRguTc=",
 			"path": "github.com/elastic/beats/libbeat/dashboards",
-<<<<<<< HEAD
-			"revision": "10e87a03be2475453c89c79441d8b706476405b7",
-			"revisionTime": "2017-10-11T12:34:01Z",
-			"version": "master",
-			"versionExact": "master"
+			"revision": "5db88e80f2a5c956833f57ea973b4db25bdef0e5",
+			"revisionTime": "2017-10-12T15:06:29Z",
+			"version": "6.x",
+			"versionExact": "6.x"
 		},
 		{
 			"checksumSHA1": "C1/Z/5KZHTwLLFuLRX8WJQfoePg=",
 			"path": "github.com/elastic/beats/libbeat/kibana/",
-			"revision": "10e87a03be2475453c89c79441d8b706476405b7",
-			"revisionTime": "2017-10-11T12:34:01Z",
-			"version": "master",
-			"versionExact": "master"
-=======
-			"revision": "7f86858a581a9737ae4ff254b78167494f63a8f4",
-			"revisionTime": "2017-09-25T14:17:32Z",
-			"version": "6.x",
-			"versionExact": "6.x"
->>>>>>> 269b6432
+			"revision": "5db88e80f2a5c956833f57ea973b4db25bdef0e5",
+			"revisionTime": "2017-10-12T15:06:29Z",
+			"version": "6.x",
+			"versionExact": "6.x"
 		},
 		{
 			"checksumSHA1": "wC9sNrhYx1dr3mz2cXKQIBFZlxo=",
 			"path": "github.com/elastic/beats/libbeat/logp",
-<<<<<<< HEAD
-			"revision": "10e87a03be2475453c89c79441d8b706476405b7",
-			"revisionTime": "2017-10-11T12:34:01Z",
-			"version": "master",
-			"versionExact": "master"
-=======
-			"revision": "7f86858a581a9737ae4ff254b78167494f63a8f4",
-			"revisionTime": "2017-09-25T14:17:32Z",
-			"version": "6.x",
-			"versionExact": "6.x"
->>>>>>> 269b6432
+			"revision": "5db88e80f2a5c956833f57ea973b4db25bdef0e5",
+			"revisionTime": "2017-10-12T15:06:29Z",
+			"version": "6.x",
+			"versionExact": "6.x"
 		},
 		{
 			"checksumSHA1": "kZBPfX0Pv2dLMP5Iho9Mx/hXz9o=",
 			"path": "github.com/elastic/beats/libbeat/monitoring",
-<<<<<<< HEAD
-			"revision": "10e87a03be2475453c89c79441d8b706476405b7",
-			"revisionTime": "2017-10-11T12:34:01Z",
-			"version": "master",
-			"versionExact": "master"
-=======
-			"revision": "7f86858a581a9737ae4ff254b78167494f63a8f4",
-			"revisionTime": "2017-09-25T14:17:32Z",
-			"version": "6.x",
-			"versionExact": "6.x"
->>>>>>> 269b6432
+			"revision": "5db88e80f2a5c956833f57ea973b4db25bdef0e5",
+			"revisionTime": "2017-10-12T15:06:29Z",
+			"version": "6.x",
+			"versionExact": "6.x"
 		},
 		{
 			"checksumSHA1": "tRfILb+3nS9S5xf1GTqyGVbvGnU=",
 			"path": "github.com/elastic/beats/libbeat/monitoring/adapter",
-<<<<<<< HEAD
-			"revision": "10e87a03be2475453c89c79441d8b706476405b7",
-			"revisionTime": "2017-10-11T12:34:01Z",
-			"version": "master",
-			"versionExact": "master"
-=======
-			"revision": "7f86858a581a9737ae4ff254b78167494f63a8f4",
-			"revisionTime": "2017-09-25T14:17:32Z",
-			"version": "6.x",
-			"versionExact": "6.x"
->>>>>>> 269b6432
+			"revision": "5db88e80f2a5c956833f57ea973b4db25bdef0e5",
+			"revisionTime": "2017-10-12T15:06:29Z",
+			"version": "6.x",
+			"versionExact": "6.x"
 		},
 		{
 			"checksumSHA1": "6Y1rk4L0vIJZODy2wXGLa3liVDU=",
 			"path": "github.com/elastic/beats/libbeat/monitoring/report",
-<<<<<<< HEAD
-			"revision": "10e87a03be2475453c89c79441d8b706476405b7",
-			"revisionTime": "2017-10-11T12:34:01Z",
-			"version": "master",
-			"versionExact": "master"
-=======
-			"revision": "7f86858a581a9737ae4ff254b78167494f63a8f4",
-			"revisionTime": "2017-09-25T14:17:32Z",
-			"version": "6.x",
-			"versionExact": "6.x"
->>>>>>> 269b6432
+			"revision": "5db88e80f2a5c956833f57ea973b4db25bdef0e5",
+			"revisionTime": "2017-10-12T15:06:29Z",
+			"version": "6.x",
+			"versionExact": "6.x"
 		},
 		{
 			"checksumSHA1": "QANnLiarQstqehF4+HovNIlcZRc=",
 			"path": "github.com/elastic/beats/libbeat/monitoring/report/elasticsearch",
-<<<<<<< HEAD
-			"revision": "10e87a03be2475453c89c79441d8b706476405b7",
-			"revisionTime": "2017-10-11T12:34:01Z",
-			"version": "master",
-			"versionExact": "master"
-=======
-			"revision": "7f86858a581a9737ae4ff254b78167494f63a8f4",
-			"revisionTime": "2017-09-25T14:17:32Z",
-			"version": "6.x",
-			"versionExact": "6.x"
->>>>>>> 269b6432
+			"revision": "5db88e80f2a5c956833f57ea973b4db25bdef0e5",
+			"revisionTime": "2017-10-12T15:06:29Z",
+			"version": "6.x",
+			"versionExact": "6.x"
 		},
 		{
 			"checksumSHA1": "eLGb0eM1lnPLFIz43sxZTE7EzaU=",
 			"path": "github.com/elastic/beats/libbeat/outputs",
-<<<<<<< HEAD
-			"revision": "10e87a03be2475453c89c79441d8b706476405b7",
-			"revisionTime": "2017-10-11T12:34:01Z",
-			"version": "master",
-			"versionExact": "master"
-=======
-			"revision": "7f86858a581a9737ae4ff254b78167494f63a8f4",
-			"revisionTime": "2017-09-25T14:17:32Z",
-			"version": "6.x",
-			"versionExact": "6.x"
->>>>>>> 269b6432
+			"revision": "5db88e80f2a5c956833f57ea973b4db25bdef0e5",
+			"revisionTime": "2017-10-12T15:06:29Z",
+			"version": "6.x",
+			"versionExact": "6.x"
 		},
 		{
 			"checksumSHA1": "/g/IAXGizefK4Zw3Zw11f1Gw5Gw=",
 			"path": "github.com/elastic/beats/libbeat/outputs/codec",
-<<<<<<< HEAD
-			"revision": "10e87a03be2475453c89c79441d8b706476405b7",
-			"revisionTime": "2017-10-11T12:34:01Z",
-			"version": "master",
-			"versionExact": "master"
-=======
-			"revision": "7f86858a581a9737ae4ff254b78167494f63a8f4",
-			"revisionTime": "2017-09-25T14:17:32Z",
-			"version": "6.x",
-			"versionExact": "6.x"
->>>>>>> 269b6432
+			"revision": "5db88e80f2a5c956833f57ea973b4db25bdef0e5",
+			"revisionTime": "2017-10-12T15:06:29Z",
+			"version": "6.x",
+			"versionExact": "6.x"
 		},
 		{
 			"checksumSHA1": "vjVLDyWbKmCR6e2OayNshujneSI=",
 			"path": "github.com/elastic/beats/libbeat/outputs/codec/format",
-<<<<<<< HEAD
-			"revision": "10e87a03be2475453c89c79441d8b706476405b7",
-			"revisionTime": "2017-10-11T12:34:01Z",
-			"version": "master",
-			"versionExact": "master"
-=======
-			"revision": "7f86858a581a9737ae4ff254b78167494f63a8f4",
-			"revisionTime": "2017-09-25T14:17:32Z",
-			"version": "6.x",
-			"versionExact": "6.x"
->>>>>>> 269b6432
+			"revision": "5db88e80f2a5c956833f57ea973b4db25bdef0e5",
+			"revisionTime": "2017-10-12T15:06:29Z",
+			"version": "6.x",
+			"versionExact": "6.x"
 		},
 		{
 			"checksumSHA1": "j57gNFrdsjPGmF7AHx3dHdvB7qE=",
 			"path": "github.com/elastic/beats/libbeat/outputs/codec/json",
-<<<<<<< HEAD
-			"revision": "10e87a03be2475453c89c79441d8b706476405b7",
-			"revisionTime": "2017-10-11T12:34:01Z",
-			"version": "master",
-			"versionExact": "master"
-=======
-			"revision": "7f86858a581a9737ae4ff254b78167494f63a8f4",
-			"revisionTime": "2017-09-25T14:17:32Z",
-			"version": "6.x",
-			"versionExact": "6.x"
->>>>>>> 269b6432
+			"revision": "5db88e80f2a5c956833f57ea973b4db25bdef0e5",
+			"revisionTime": "2017-10-12T15:06:29Z",
+			"version": "6.x",
+			"versionExact": "6.x"
 		},
 		{
 			"checksumSHA1": "1gcPL7jr3seo2mhTHBII8G1T9wg=",
 			"path": "github.com/elastic/beats/libbeat/outputs/console",
-<<<<<<< HEAD
-			"revision": "10e87a03be2475453c89c79441d8b706476405b7",
-			"revisionTime": "2017-10-11T12:34:01Z",
-			"version": "master",
-			"versionExact": "master"
-=======
-			"revision": "7f86858a581a9737ae4ff254b78167494f63a8f4",
-			"revisionTime": "2017-09-25T14:17:32Z",
-			"version": "6.x",
-			"versionExact": "6.x"
->>>>>>> 269b6432
+			"revision": "5db88e80f2a5c956833f57ea973b4db25bdef0e5",
+			"revisionTime": "2017-10-12T15:06:29Z",
+			"version": "6.x",
+			"versionExact": "6.x"
 		},
 		{
 			"checksumSHA1": "hUAVUEj6Ea8Wc9Jyr2+JUNbyfbA=",
 			"path": "github.com/elastic/beats/libbeat/outputs/elasticsearch",
-<<<<<<< HEAD
-			"revision": "10e87a03be2475453c89c79441d8b706476405b7",
-			"revisionTime": "2017-10-11T12:34:01Z",
-			"version": "master",
-			"versionExact": "master"
-=======
-			"revision": "7f86858a581a9737ae4ff254b78167494f63a8f4",
-			"revisionTime": "2017-09-25T14:17:32Z",
-			"version": "6.x",
-			"versionExact": "6.x"
->>>>>>> 269b6432
+			"revision": "5db88e80f2a5c956833f57ea973b4db25bdef0e5",
+			"revisionTime": "2017-10-12T15:06:29Z",
+			"version": "6.x",
+			"versionExact": "6.x"
 		},
 		{
 			"checksumSHA1": "DgW8m5g06bAsqgFzN8wUxUbPv6A=",
 			"path": "github.com/elastic/beats/libbeat/outputs/fileout",
-<<<<<<< HEAD
-			"revision": "10e87a03be2475453c89c79441d8b706476405b7",
-			"revisionTime": "2017-10-11T12:34:01Z",
-			"version": "master",
-			"versionExact": "master"
-=======
-			"revision": "7f86858a581a9737ae4ff254b78167494f63a8f4",
-			"revisionTime": "2017-09-25T14:17:32Z",
-			"version": "6.x",
-			"versionExact": "6.x"
->>>>>>> 269b6432
+			"revision": "5db88e80f2a5c956833f57ea973b4db25bdef0e5",
+			"revisionTime": "2017-10-12T15:06:29Z",
+			"version": "6.x",
+			"versionExact": "6.x"
 		},
 		{
 			"checksumSHA1": "cua1+EGgCn9bGjho25QzUcP9Z4w=",
 			"path": "github.com/elastic/beats/libbeat/outputs/kafka",
-<<<<<<< HEAD
-			"revision": "10e87a03be2475453c89c79441d8b706476405b7",
-			"revisionTime": "2017-10-11T12:34:01Z",
-			"version": "master",
-			"versionExact": "master"
-=======
-			"revision": "7f86858a581a9737ae4ff254b78167494f63a8f4",
-			"revisionTime": "2017-09-25T14:17:32Z",
-			"version": "6.x",
-			"versionExact": "6.x"
->>>>>>> 269b6432
+			"revision": "5db88e80f2a5c956833f57ea973b4db25bdef0e5",
+			"revisionTime": "2017-10-12T15:06:29Z",
+			"version": "6.x",
+			"versionExact": "6.x"
 		},
 		{
 			"checksumSHA1": "H46L2/OtZ1uJ5HOuJl9QBYzvLvk=",
 			"path": "github.com/elastic/beats/libbeat/outputs/logstash",
-<<<<<<< HEAD
-			"revision": "10e87a03be2475453c89c79441d8b706476405b7",
-			"revisionTime": "2017-10-11T12:34:01Z",
-			"version": "master",
-			"versionExact": "master"
-=======
-			"revision": "7f86858a581a9737ae4ff254b78167494f63a8f4",
-			"revisionTime": "2017-09-25T14:17:32Z",
-			"version": "6.x",
-			"versionExact": "6.x"
->>>>>>> 269b6432
+			"revision": "5db88e80f2a5c956833f57ea973b4db25bdef0e5",
+			"revisionTime": "2017-10-12T15:06:29Z",
+			"version": "6.x",
+			"versionExact": "6.x"
 		},
 		{
 			"checksumSHA1": "UEGH5mAXdKBysIjODuTxHKlzqsY=",
 			"path": "github.com/elastic/beats/libbeat/outputs/outil",
-<<<<<<< HEAD
-			"revision": "10e87a03be2475453c89c79441d8b706476405b7",
-			"revisionTime": "2017-10-11T12:34:01Z",
-			"version": "master",
-			"versionExact": "master"
-=======
-			"revision": "7f86858a581a9737ae4ff254b78167494f63a8f4",
-			"revisionTime": "2017-09-25T14:17:32Z",
-			"version": "6.x",
-			"versionExact": "6.x"
->>>>>>> 269b6432
+			"revision": "5db88e80f2a5c956833f57ea973b4db25bdef0e5",
+			"revisionTime": "2017-10-12T15:06:29Z",
+			"version": "6.x",
+			"versionExact": "6.x"
 		},
 		{
 			"checksumSHA1": "lVPsa7ocSA9+ri51w1l+PV4+4Qw=",
 			"path": "github.com/elastic/beats/libbeat/outputs/redis",
-<<<<<<< HEAD
-			"revision": "10e87a03be2475453c89c79441d8b706476405b7",
-			"revisionTime": "2017-10-11T12:34:01Z",
-			"version": "master",
-			"versionExact": "master"
-=======
-			"revision": "7f86858a581a9737ae4ff254b78167494f63a8f4",
-			"revisionTime": "2017-09-25T14:17:32Z",
-			"version": "6.x",
-			"versionExact": "6.x"
->>>>>>> 269b6432
+			"revision": "5db88e80f2a5c956833f57ea973b4db25bdef0e5",
+			"revisionTime": "2017-10-12T15:06:29Z",
+			"version": "6.x",
+			"versionExact": "6.x"
 		},
 		{
 			"checksumSHA1": "9qHTW0aQ+KWxUxl/EX5jGE10A3Q=",
 			"path": "github.com/elastic/beats/libbeat/outputs/transport",
-<<<<<<< HEAD
-			"revision": "10e87a03be2475453c89c79441d8b706476405b7",
-			"revisionTime": "2017-10-11T12:34:01Z",
-			"version": "master",
-			"versionExact": "master"
-=======
-			"revision": "7f86858a581a9737ae4ff254b78167494f63a8f4",
-			"revisionTime": "2017-09-25T14:17:32Z",
-			"version": "6.x",
-			"versionExact": "6.x"
->>>>>>> 269b6432
+			"revision": "5db88e80f2a5c956833f57ea973b4db25bdef0e5",
+			"revisionTime": "2017-10-12T15:06:29Z",
+			"version": "6.x",
+			"versionExact": "6.x"
 		},
 		{
 			"checksumSHA1": "d5b9Ra0zcwznwemxEJmyW28FZJ0=",
 			"path": "github.com/elastic/beats/libbeat/paths",
-<<<<<<< HEAD
-			"revision": "10e87a03be2475453c89c79441d8b706476405b7",
-			"revisionTime": "2017-10-11T12:34:01Z",
-			"version": "master",
-			"versionExact": "master"
-=======
-			"revision": "7f86858a581a9737ae4ff254b78167494f63a8f4",
-			"revisionTime": "2017-09-25T14:17:32Z",
-			"version": "6.x",
-			"versionExact": "6.x"
->>>>>>> 269b6432
+			"revision": "5db88e80f2a5c956833f57ea973b4db25bdef0e5",
+			"revisionTime": "2017-10-12T15:06:29Z",
+			"version": "6.x",
+			"versionExact": "6.x"
 		},
 		{
 			"checksumSHA1": "2ef0H1yIcmjczaj6LsUc17/ss6I=",
 			"path": "github.com/elastic/beats/libbeat/plugin",
-<<<<<<< HEAD
-			"revision": "10e87a03be2475453c89c79441d8b706476405b7",
-			"revisionTime": "2017-10-11T12:34:01Z",
-			"version": "master",
-			"versionExact": "master"
-=======
-			"revision": "7f86858a581a9737ae4ff254b78167494f63a8f4",
-			"revisionTime": "2017-09-25T14:17:32Z",
-			"version": "6.x",
-			"versionExact": "6.x"
->>>>>>> 269b6432
+			"revision": "5db88e80f2a5c956833f57ea973b4db25bdef0e5",
+			"revisionTime": "2017-10-12T15:06:29Z",
+			"version": "6.x",
+			"versionExact": "6.x"
 		},
 		{
 			"checksumSHA1": "f5rbaafOe7lJk+ahzKkJzTeCfZU=",
 			"path": "github.com/elastic/beats/libbeat/processors",
-<<<<<<< HEAD
-			"revision": "10e87a03be2475453c89c79441d8b706476405b7",
-			"revisionTime": "2017-10-11T12:34:01Z",
-			"version": "master",
-			"versionExact": "master"
-=======
-			"revision": "7f86858a581a9737ae4ff254b78167494f63a8f4",
-			"revisionTime": "2017-09-25T14:17:32Z",
-			"version": "6.x",
-			"versionExact": "6.x"
->>>>>>> 269b6432
+			"revision": "5db88e80f2a5c956833f57ea973b4db25bdef0e5",
+			"revisionTime": "2017-10-12T15:06:29Z",
+			"version": "6.x",
+			"versionExact": "6.x"
 		},
 		{
 			"checksumSHA1": "JBWiLNZylmEHFiAbNXJAYa9D8fw=",
 			"path": "github.com/elastic/beats/libbeat/processors/actions",
-<<<<<<< HEAD
-			"revision": "10e87a03be2475453c89c79441d8b706476405b7",
-			"revisionTime": "2017-10-11T12:34:01Z",
-			"version": "master",
-			"versionExact": "master"
-=======
-			"revision": "7f86858a581a9737ae4ff254b78167494f63a8f4",
-			"revisionTime": "2017-09-25T14:17:32Z",
-			"version": "6.x",
-			"versionExact": "6.x"
->>>>>>> 269b6432
+			"revision": "5db88e80f2a5c956833f57ea973b4db25bdef0e5",
+			"revisionTime": "2017-10-12T15:06:29Z",
+			"version": "6.x",
+			"versionExact": "6.x"
 		},
 		{
 			"checksumSHA1": "rI+RcxALfhqftyApiHM1AgSjQ8U=",
 			"path": "github.com/elastic/beats/libbeat/processors/add_cloud_metadata",
-<<<<<<< HEAD
-			"revision": "10e87a03be2475453c89c79441d8b706476405b7",
-			"revisionTime": "2017-10-11T12:34:01Z",
-			"version": "master",
-			"versionExact": "master"
-=======
-			"revision": "7f86858a581a9737ae4ff254b78167494f63a8f4",
-			"revisionTime": "2017-09-25T14:17:32Z",
-			"version": "6.x",
-			"versionExact": "6.x"
->>>>>>> 269b6432
+			"revision": "5db88e80f2a5c956833f57ea973b4db25bdef0e5",
+			"revisionTime": "2017-10-12T15:06:29Z",
+			"version": "6.x",
+			"versionExact": "6.x"
 		},
 		{
 			"checksumSHA1": "N4XkNtgvxvmAzLp0erQ8IA+xl8I=",
 			"path": "github.com/elastic/beats/libbeat/processors/add_docker_metadata",
-<<<<<<< HEAD
-			"revision": "10e87a03be2475453c89c79441d8b706476405b7",
-			"revisionTime": "2017-10-11T12:34:01Z",
-			"version": "master",
-			"versionExact": "master"
-=======
-			"revision": "7f86858a581a9737ae4ff254b78167494f63a8f4",
-			"revisionTime": "2017-09-25T14:17:32Z",
-			"version": "6.x",
-			"versionExact": "6.x"
->>>>>>> 269b6432
+			"revision": "5db88e80f2a5c956833f57ea973b4db25bdef0e5",
+			"revisionTime": "2017-10-12T15:06:29Z",
+			"version": "6.x",
+			"versionExact": "6.x"
 		},
 		{
 			"checksumSHA1": "K9LJOCM0UVPuQ2uxOZfyuRCyAag=",
 			"path": "github.com/elastic/beats/libbeat/processors/add_kubernetes_metadata",
-<<<<<<< HEAD
-			"revision": "10e87a03be2475453c89c79441d8b706476405b7",
-			"revisionTime": "2017-10-11T12:34:01Z",
-			"version": "master",
-			"versionExact": "master"
-=======
-			"revision": "7f86858a581a9737ae4ff254b78167494f63a8f4",
-			"revisionTime": "2017-09-25T14:17:32Z",
-			"version": "6.x",
-			"versionExact": "6.x"
->>>>>>> 269b6432
+			"revision": "5db88e80f2a5c956833f57ea973b4db25bdef0e5",
+			"revisionTime": "2017-10-12T15:06:29Z",
+			"version": "6.x",
+			"versionExact": "6.x"
 		},
 		{
 			"checksumSHA1": "UCfWJFoOVRzY1nQ+mAHT+mpGYv4=",
 			"path": "github.com/elastic/beats/libbeat/processors/add_locale",
-<<<<<<< HEAD
-			"revision": "10e87a03be2475453c89c79441d8b706476405b7",
-			"revisionTime": "2017-10-11T12:34:01Z",
-			"version": "master",
-			"versionExact": "master"
-=======
-			"revision": "7f86858a581a9737ae4ff254b78167494f63a8f4",
-			"revisionTime": "2017-09-25T14:17:32Z",
-			"version": "6.x",
-			"versionExact": "6.x"
->>>>>>> 269b6432
+			"revision": "5db88e80f2a5c956833f57ea973b4db25bdef0e5",
+			"revisionTime": "2017-10-12T15:06:29Z",
+			"version": "6.x",
+			"versionExact": "6.x"
 		},
 		{
 			"checksumSHA1": "3kyV9PwlSwcLnK9SWKX97Gh7c00=",
 			"path": "github.com/elastic/beats/libbeat/publisher",
-<<<<<<< HEAD
-			"revision": "10e87a03be2475453c89c79441d8b706476405b7",
-			"revisionTime": "2017-10-11T12:34:01Z",
-			"version": "master",
-			"versionExact": "master"
-=======
-			"revision": "7f86858a581a9737ae4ff254b78167494f63a8f4",
-			"revisionTime": "2017-09-25T14:17:32Z",
-			"version": "6.x",
-			"versionExact": "6.x"
->>>>>>> 269b6432
+			"revision": "5db88e80f2a5c956833f57ea973b4db25bdef0e5",
+			"revisionTime": "2017-10-12T15:06:29Z",
+			"version": "6.x",
+			"versionExact": "6.x"
 		},
 		{
 			"checksumSHA1": "ftmsSpe94KKRIei+hfi9GVDfkuU=",
@@ -983,137 +661,74 @@
 		{
 			"checksumSHA1": "btf3XhwPROVy4JtECpH0eL3nGwg=",
 			"path": "github.com/elastic/beats/libbeat/publisher/includes",
-<<<<<<< HEAD
-			"revision": "10e87a03be2475453c89c79441d8b706476405b7",
-			"revisionTime": "2017-10-11T12:34:01Z",
-			"version": "master",
-			"versionExact": "master"
-=======
-			"revision": "7f86858a581a9737ae4ff254b78167494f63a8f4",
-			"revisionTime": "2017-09-25T14:17:32Z",
-			"version": "6.x",
-			"versionExact": "6.x"
->>>>>>> 269b6432
+			"revision": "5db88e80f2a5c956833f57ea973b4db25bdef0e5",
+			"revisionTime": "2017-10-12T15:06:29Z",
+			"version": "6.x",
+			"versionExact": "6.x"
 		},
 		{
 			"checksumSHA1": "kfkcgeo8wY5s7459vOb2vd14pzg=",
 			"path": "github.com/elastic/beats/libbeat/publisher/pipeline",
-<<<<<<< HEAD
-			"revision": "10e87a03be2475453c89c79441d8b706476405b7",
-			"revisionTime": "2017-10-11T12:34:01Z",
-			"version": "master",
-			"versionExact": "master"
-=======
-			"revision": "7f86858a581a9737ae4ff254b78167494f63a8f4",
-			"revisionTime": "2017-09-25T14:17:32Z",
-			"version": "6.x",
-			"versionExact": "6.x"
->>>>>>> 269b6432
+			"revision": "5db88e80f2a5c956833f57ea973b4db25bdef0e5",
+			"revisionTime": "2017-10-12T15:06:29Z",
+			"version": "6.x",
+			"versionExact": "6.x"
 		},
 		{
 			"checksumSHA1": "k/1pxNUislJBfsjb/yZVG7+YP28=",
 			"path": "github.com/elastic/beats/libbeat/publisher/queue",
-<<<<<<< HEAD
-			"revision": "10e87a03be2475453c89c79441d8b706476405b7",
-			"revisionTime": "2017-10-11T12:34:01Z",
-			"version": "master",
-			"versionExact": "master"
-=======
-			"revision": "7f86858a581a9737ae4ff254b78167494f63a8f4",
-			"revisionTime": "2017-09-25T14:17:32Z",
-			"version": "6.x",
-			"versionExact": "6.x"
->>>>>>> 269b6432
+			"revision": "5db88e80f2a5c956833f57ea973b4db25bdef0e5",
+			"revisionTime": "2017-10-12T15:06:29Z",
+			"version": "6.x",
+			"versionExact": "6.x"
 		},
 		{
 			"checksumSHA1": "xudi53khhBhvSQBYUBzQZWBZxz8=",
 			"path": "github.com/elastic/beats/libbeat/publisher/queue/memqueue",
-<<<<<<< HEAD
-			"revision": "10e87a03be2475453c89c79441d8b706476405b7",
-			"revisionTime": "2017-10-11T12:34:01Z",
-			"version": "master",
-			"versionExact": "master"
-=======
-			"revision": "7f86858a581a9737ae4ff254b78167494f63a8f4",
-			"revisionTime": "2017-09-25T14:17:32Z",
-			"version": "6.x",
-			"versionExact": "6.x"
->>>>>>> 269b6432
+			"revision": "5db88e80f2a5c956833f57ea973b4db25bdef0e5",
+			"revisionTime": "2017-10-12T15:06:29Z",
+			"version": "6.x",
+			"versionExact": "6.x"
 		},
 		{
 			"checksumSHA1": "kT9MLdbYAKYJ0lWfjqX8fbrZTiY=",
 			"path": "github.com/elastic/beats/libbeat/service",
-<<<<<<< HEAD
-			"revision": "10e87a03be2475453c89c79441d8b706476405b7",
-			"revisionTime": "2017-10-11T12:34:01Z",
-			"version": "master",
-			"versionExact": "master"
-=======
-			"revision": "7f86858a581a9737ae4ff254b78167494f63a8f4",
-			"revisionTime": "2017-09-25T14:17:32Z",
-			"version": "6.x",
-			"versionExact": "6.x"
->>>>>>> 269b6432
+			"revision": "5db88e80f2a5c956833f57ea973b4db25bdef0e5",
+			"revisionTime": "2017-10-12T15:06:29Z",
+			"version": "6.x",
+			"versionExact": "6.x"
 		},
 		{
 			"checksumSHA1": "h28LQ4I1AWvlPNhNIaBjpki/cxs=",
 			"path": "github.com/elastic/beats/libbeat/setup/kibana",
-<<<<<<< HEAD
-			"revision": "10e87a03be2475453c89c79441d8b706476405b7",
-			"revisionTime": "2017-10-11T12:34:01Z",
-			"version": "master",
-			"versionExact": "master"
-=======
-			"revision": "7f86858a581a9737ae4ff254b78167494f63a8f4",
-			"revisionTime": "2017-09-25T14:17:32Z",
-			"version": "6.x",
-			"versionExact": "6.x"
->>>>>>> 269b6432
+			"revision": "5db88e80f2a5c956833f57ea973b4db25bdef0e5",
+			"revisionTime": "2017-10-12T15:06:29Z",
+			"version": "6.x",
+			"versionExact": "6.x"
 		},
 		{
 			"checksumSHA1": "TuqqCS7HCEtXqWer33jTLR8d3a0=",
 			"path": "github.com/elastic/beats/libbeat/template",
-<<<<<<< HEAD
-			"revision": "10e87a03be2475453c89c79441d8b706476405b7",
-			"revisionTime": "2017-10-11T12:34:01Z",
-			"version": "master",
-			"versionExact": "master"
-=======
-			"revision": "7f86858a581a9737ae4ff254b78167494f63a8f4",
-			"revisionTime": "2017-09-25T14:17:32Z",
-			"version": "6.x",
-			"versionExact": "6.x"
->>>>>>> 269b6432
+			"revision": "5db88e80f2a5c956833f57ea973b4db25bdef0e5",
+			"revisionTime": "2017-10-12T15:06:29Z",
+			"version": "6.x",
+			"versionExact": "6.x"
 		},
 		{
 			"checksumSHA1": "7PJnZYfyxNG+Qz2Sx/G/sdJfujQ=",
 			"path": "github.com/elastic/beats/libbeat/testing",
-<<<<<<< HEAD
-			"revision": "10e87a03be2475453c89c79441d8b706476405b7",
-			"revisionTime": "2017-10-11T12:34:01Z",
-			"version": "master",
-			"versionExact": "master"
-=======
-			"revision": "7f86858a581a9737ae4ff254b78167494f63a8f4",
-			"revisionTime": "2017-09-25T14:17:32Z",
-			"version": "6.x",
-			"versionExact": "6.x"
->>>>>>> 269b6432
+			"revision": "5db88e80f2a5c956833f57ea973b4db25bdef0e5",
+			"revisionTime": "2017-10-12T15:06:29Z",
+			"version": "6.x",
+			"versionExact": "6.x"
 		},
 		{
 			"checksumSHA1": "35zCW8hVuaUxEi+Nvjbqot5Xtm4=",
 			"path": "github.com/elastic/beats/libbeat/version",
-<<<<<<< HEAD
-			"revision": "10e87a03be2475453c89c79441d8b706476405b7",
-			"revisionTime": "2017-10-11T12:34:01Z",
-			"version": "master",
-			"versionExact": "master"
-=======
-			"revision": "7f86858a581a9737ae4ff254b78167494f63a8f4",
-			"revisionTime": "2017-09-25T14:17:32Z",
-			"version": "6.x",
-			"versionExact": "6.x"
->>>>>>> 269b6432
+			"revision": "5db88e80f2a5c956833f57ea973b4db25bdef0e5",
+			"revisionTime": "2017-10-12T15:06:29Z",
+			"version": "6.x",
+			"versionExact": "6.x"
 		},
 		{
 			"checksumSHA1": "3jizmlZPCyo6FAZY8Trk9jA8NH4=",
